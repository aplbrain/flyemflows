import os
import copy
import json
import logging
import subprocess
import socket
from functools import partial

import numpy as np
import h5py

# Don't import pandas here; import it locally as needed
#import pandas as pd

from dvid_resource_manager.client import ResourceManagerClient

from DVIDSparkServices.sparkdvid.sparkdvid import retrieve_node_service
from DVIDSparkServices.workflow.workflow import Workflow
from DVIDSparkServices.dvid.metadata import create_labelarray, is_datainstance
<<<<<<< HEAD
from DVIDSparkServices.reconutils.downsample import downsample_labels_3d_suppress_zero
from DVIDSparkServices.util import Timer, runlength_encode, choose_pyramid_depth, nonconsecutive_bincount, cpus_per_worker, num_worker_nodes, persist_and_execute, unpersist
from DVIDSparkServices.io_util.brainmaps import BrainMapsVolume 
from DVIDSparkServices.auto_retry import auto_retry
=======
from DVIDSparkServices.util import Timer, runlength_encode, choose_pyramid_depth, nonconsecutive_bincount,\
    replace_default_entries
>>>>>>> bb0b46c4

from DVIDSparkServices.io_util.brickwall import BrickWall, Grid
from DVIDSparkServices.io_util.volume_service import VolumeService, SegmentationVolumeSchema, SegmentationVolumeListSchema

logger = logging.getLogger(__name__)

class CopySegmentation(Workflow):
    
    BodySizesOptionsSchema = \
    {
        "type": "object",
        "additionalProperties": False,
        "default": {},
        "properties": {
            "compute": {
                "type": "boolean",
                "default": True
            },
            "minimum-size" : {
                "description": "Minimum size to include in the body size HDF5 output.\n"
                               "Smaller bodies are omitted.",
                "type": "integer",
                "default": 1000
            },
            "method" : {
                "description": "(For performance experiments)\n"
                               "Whether to perform the body size computation via reduceByKey.",
                "type": "string",
                "enum": ["reduce-by-key", "reduce-with-pandas"],
                "default": "reduce-with-pandas"
            }
        }
    }

    OptionsSchema = copy.deepcopy(Workflow.OptionsSchema)
    OptionsSchema["additionalProperties"] = False
    OptionsSchema["properties"].update(
    {
        "body-sizes": BodySizesOptionsSchema,
        
        "pyramid-depth": {
            "description": "Number of pyramid levels to generate \n"
                           "(-1 means choose automatically, 0 means no pyramid)",
            "type": "integer",
            "default": -1 # automatic by default
        }
    })

    Schema = \
    {
        "$schema": "http://json-schema.org/schema#",
        "title": "Service to load raw and label data into DVID",
        "type": "object",
        "additionalProperties": False,
        "required": ["input", "outputs"],
        "properties": {
            "input": SegmentationVolumeSchema,       # Labelmap, if any, is applied post-read
            
            "outputs": SegmentationVolumeListSchema, # LIST of output locations to write to.
                                                     # Labelmap, if any, is applied pre-write for each volume.
            "options" : OptionsSchema
        }
    }
    
    Schema["properties"]["input"]["description"] += "\n(Labelmap, if any, is applied post-read)"
    Schema["properties"]["outputs"]["description"] += "\n(Labelmaps, if any, are applied before writing for each volume.)"

    @staticmethod
    def dumpschema():
        return json.dumps(CopySegmentation.Schema)

    @classmethod
    def schema(cls):
        return CopySegmentation.Schema

    # name of application for DVID queries
    APPNAME = "copysegmentation"


    def __init__(self, config_filename):
        super(CopySegmentation, self).__init__( config_filename,
                                                CopySegmentation.dumpschema(),
                                                "Copy Segmentation" )
        self._sanitize_config()


    def _sanitize_config(self):
        """
        Tidy up some config values.
        """
        input_config = self.config_data["input"]
        output_configs = self.config_data["outputs"]

        # Verify that the input config can be loaded,
        # and overwrite 'auto' values with real parameters.
        VolumeService.create_from_config(input_config, self.config_dir)
        
        for volume_config in [input_config] + output_configs:
            # Convert labelmap (if any) to absolute path (relative to config file)
            labelmap_file = volume_config["apply-labelmap"]["file"]
            if labelmap_file.startswith('gs://'):
                # Verify that gsutil is able to see the file before we start doing real work.
                subprocess.check_output(f'gsutil ls {labelmap_file}', shell=True)
            elif labelmap_file and not os.path.isabs(labelmap_file):
                volume_config["apply-labelmap"]["file"] = self.relpath_to_abspath(labelmap_file)

        ##
        ## Check input/output dimensions and grid schemes.
        ##
        input_bb_zyx = np.array(input_config["geometry"]["bounding-box"])[:,::-1]
        logger.info(f"Input bounding box (xyz) is: {input_config['geometry']['bounding-box']}")

        first_output_geometry = output_configs[0]["geometry"]
        output_bb_zyx = np.array(first_output_geometry["bounding-box"])[:,::-1]
        output_brick_shape = np.array(first_output_geometry["message-block-shape"])
        output_block_width = np.array(first_output_geometry["block-width"])

        # Replace 'auto' dimensions with input bounding box
        replace_default_entries(output_bb_zyx, input_bb_zyx)

        assert not any(np.array(output_brick_shape) % first_output_geometry["block-width"]), \
            "Output message-block-shape should be a multiple of the block size in all dimensions."
        assert ((input_bb_zyx[1] - input_bb_zyx[0]) == (output_bb_zyx[1] - output_bb_zyx[0])).all(), \
            "Input bounding box and output bounding box do not have the same dimensions"

        # NOTE: For now, we require that all outputs use the same bounding box and grid scheme,
        #       to simplify the execute() function.
        #       (We avoid re-translating and re-downsampling the input data for every new output.)
        #       The only way in which the outputs may differ is their label mapping data.
        for i, output_config in enumerate(output_configs):
            output_geometry = output_config["geometry"]

            bb_zyx = np.array(output_geometry["bounding-box"])[:,::-1]
            bs = output_geometry["message-block-shape"]
            bw = output_geometry["block-width"]

            # Replace 'auto' dimensions with input bounding box
            replace_default_entries(bb_zyx, input_bb_zyx)
            output_geometry["bounding-box"] = bb_zyx[:,::-1].tolist()

            assert (output_bb_zyx == bb_zyx).all(), \
                "For now, all output destinations must use the same bounding box and grid scheme"
            assert (output_brick_shape == bs).all(), \
                "For now, all output destinations must use the same bounding box and grid scheme"
            assert (output_block_width == bw).all(), \
                "For now, all output destinations must use the same bounding box and grid scheme"

            # Create a throw-away writer service, to verify that all
            # output configs are well-formed before we start the workflow.
            VolumeService.create_from_config(output_config, self.config_dir)
            logger.info(f"Output {i} bounding box (xyz) is: {output_geometry['bounding-box']}")


    def execute(self):
        options = self.config_data["options"]
        input_config = self.config_data["input"]
        output_configs = self.config_data["outputs"]
        
        self.resource_mgr_client = ResourceManagerClient(options["resource-server"], options["resource-port"])

        # Aim for 2 GB RDD partitions
        GB = 2**30
        target_partition_size_voxels = 2 * GB // np.uint64().nbytes
        input_service = VolumeService.create_from_config(input_config, self.config_dir, self.resource_mgr_client)
        input_wall = BrickWall.from_volume_service(input_service, self.sc, target_partition_size_voxels)

        # See note in _sanitize_config()
        first_output_geometry = output_configs[0]["geometry"]

        input_bb_zyx = np.array(input_config["geometry"]["bounding-box"])[:,::-1]
        output_bb_zyx = np.array(first_output_geometry["bounding-box"])[:,::-1]
        translation_offset_zyx = output_bb_zyx[0] - input_bb_zyx[0]

        self._create_output_instances_if_necessary()

        # Overwrite pyramid depth in our config (in case the user specified -1, i.e. automatic)
        options["pyramid-depth"] = self._read_pyramid_depth()

        self._log_neuroglancer_links()

        input_wall.persist_and_execute(f"Reading entire volume", logger)

        # Apply post-input label map (if any)
        print(f"labelmap config: type: {type(input_config['apply-labelmap'])} / {repr(input_config['apply-labelmap'])}")
        remapped_input_wall = input_wall.apply_labelmap( input_config["apply-labelmap"],
                                                         self.config_dir,
                                                         unpersist_original=True )
        del input_wall

        # Translate coordinates from input to output
        # (which will leave the bricks in a new, offset grid)
        # This has no effect on the brick volumes themselves.
        translated_wall = remapped_input_wall.translate(translation_offset_zyx)
        del remapped_input_wall

        # For now, all output_configs are required to have identical grid alignment settings
        # Therefore, we can save time in the loop below by aligning the input to the output grid in advance.
        aligned_input_wall = self._consolidate_and_pad(translated_wall, 0, output_configs[0], align=True, pad=False)
        del translated_wall

        for output_config in self.config_data["outputs"]:
            # Apply pre-output label map (if any)
            # Don't delete input, because we need to reuse it for each iteration of this loop
            remapped_output_wall = aligned_input_wall.apply_labelmap( output_config["apply-labelmap"],
                                                                      self.config_dir,
                                                                      unpersist_original=False )

            # Pad internally to block-align.
            padded_wall = self._consolidate_and_pad(remapped_output_wall, 0, output_config, align=False, pad=True)
            del remapped_output_wall
    
            # Compute body sizes and write to HDF5
            self._write_body_sizes( padded_wall, output_config )
    
            # Write scale 0 to DVID
            self._write_bricks( padded_wall, 0, output_config )
    
            for new_scale in range(1, 1+options["pyramid-depth"]):
                # Compute downsampled (results in smaller bricks)
                downsampled_wall = padded_wall.label_downsample( (2,2,2) )
                downsampled_wall.persist_and_execute(f"Scale {new_scale}: Downsampling", logger)
                padded_wall.unpersist()
                del padded_wall

                # Consolidate to full-size bricks and pad internally to block-align
                consolidated_wall = self._consolidate_and_pad( downsampled_wall, new_scale, output_config, align=True, pad=True )
                del downsampled_wall

                # Write to DVID
                self._write_bricks( consolidated_wall, new_scale, output_config )
                padded_wall = consolidated_wall
                del consolidated_wall
            del padded_wall

        logger.info(f"DONE copying segmentation to {len(self.config_data['outputs'])} destinations.")

<<<<<<< HEAD
    def _partition_input(self):
        """
        Map the input segmentation
        volume from DVID into an RDD of (volumePartition, data),
        using the config's bounding-box setting for the full volume region,
        using the input 'message-block-shape' as the partition size.

        Returns: (RDD, bounding_box_zyx, partition_shape_zyx)
            where:
                - RDD is (volumePartition, data)
                - bounding box is tuple (start_zyx, stop_zyx)
                - partition_shape_zyx is a tuple
            
        """
        input_config = self.config_data["input"]
        options = self.config_data["options"]

        # repartition to be z=blksize, y=blksize, x=runlength
        brick_shape_zyx = input_config["message-block-shape"][::-1]
        input_grid = Grid(brick_shape_zyx, (0,0,0))
        
        input_bb_zyx = np.array(input_config["bounding-box"])[:,::-1]

        # Aim for 2 GB RDD partitions
        GB = 2**30
        target_partition_size_voxels = 2 * GB // np.uint64().nbytes

        if input_config["service-type"] == "dvid":
            sparkdvid_input_context = sparkdvid(self.sc, input_config["server"], input_config["uuid"], self)
            bricks = sparkdvid_input_context.parallelize_bounding_box( input_config["segmentation-name"],
                                                                       input_bb_zyx,
                                                                       input_grid,
                                                                       target_partition_size_voxels )
        elif input_config["service-type"] == "brainmaps":

            # Instantiate this outside of get_brainmaps_subvolume,
            # so it can be shared across an entire partition.
            vol = BrainMapsVolume( input_config["project"],
                                   input_config["dataset"],
                                   input_config["volume-id"],
                                   input_config["change-stack-id"],
                                   dtype=np.uint64 )

            assert (input_bb_zyx[0] >= vol.bounding_box[0]).all() and (input_bb_zyx[1] <= vol.bounding_box[1]).all(), \
                f"Specified bounding box ({input_bb_zyx.tolist()}) extends outside the "\
                f"BrainMaps volume geometry ({vol.bounding_box.tolist()})"

            # Two-levels of auto-retry:
            # 1. Auto-retry up to three time for any reason.
            # 2. If that fails due to 504 or 503 (probably cloud VMs warming up), wait 5 minutes and try again.
            @auto_retry(2, pause_between_tries=5*60.0, logging_name=__name__,
                        predicate=lambda ex: '503' in ex.args[0] or '504' in ex.args[0])
            @auto_retry(3, pause_between_tries=60.0, logging_name=__name__)
            def get_brainmaps_subvolume(box):
                if not options["resource-server"]:
                    return vol.get_subvolume(box)

                req_bytes = 8 * np.prod(box[1] - box[0])
                client = ResourceManagerClient(options["resource-server"], options["resource-port"])
                with client.access_context('brainmaps', True, 1, req_bytes):
                    return vol.get_subvolume(box)
                
            block_size_voxels = np.prod(input_grid.block_shape)
            rdd_partition_length = target_partition_size_voxels // block_size_voxels

            bricks = generate_bricks_from_volume_source( input_bb_zyx,
                                                         input_grid,
                                                         get_brainmaps_subvolume,
                                                         self.sc,
                                                         rdd_partition_length )

            # If we're working with a tiny volume (e.g. testing),
            # make sure we at least parallelize across all cores.
            if bricks.getNumPartitions() < cpus_per_worker() * num_worker_nodes():
                bricks.repartition( cpus_per_worker() * num_worker_nodes() )
        else:
            raise RuntimeError(f'Unknown service-type: {input_config["service-type"]}')

        return bricks, input_bb_zyx, input_grid

=======
>>>>>>> bb0b46c4
    
    def _create_output_instances_if_necessary(self):
        """
        If it doesn't exist yet, create it first with the user's specified
        pyramid-depth, or with an automatically chosen depth.
        """
        options = self.config_data["options"]

        for output_config in self.config_data["outputs"]:
            # Create new segmentation instance first if necessary
            if not is_datainstance( output_config["dvid"]["server"],
                                    output_config["dvid"]["uuid"],
                                    output_config["dvid"]["segmentation-name"] ):

                depth = options["pyramid-depth"]
                if depth == -1:
                    # if no pyramid depth is specified, determine the max, based on bb size.
                    input_bb_zyx = np.array(self.config_data["input"]["geometry"]["bounding-box"])[:,::-1]
                    depth = choose_pyramid_depth(input_bb_zyx, 512)
        
                # create new label array with correct number of pyramid scales
                create_labelarray( output_config["dvid"]["server"],
                                   output_config["dvid"]["uuid"],
                                   output_config["dvid"]["segmentation-name"],
                                   depth,
                                   3*(output_config["geometry"]["block-width"],) )


    def _log_neuroglancer_links(self):
        """
        Write a link to the log file for viewing the segmentation data after it is ingested.
        We assume that the output server is hosting neuroglancer at http://<server>:<port>/neuroglancer/
        """
        for index, output_config in enumerate(self.config_data["outputs"]):
            server = output_config["dvid"]["server"] # Note: Begins with http://
            uuid = output_config["dvid"]["uuid"]
            instance = output_config["dvid"]["segmentation-name"]
            
            output_box_xyz = np.array(output_config["geometry"]["bounding-box"])
            output_center_xyz = (output_box_xyz[0] + output_box_xyz[1]) / 2
            
            link_prefix = f"{server}/neuroglancer/#!"
            link_json = \
            {
                "layers": {
                    "segmentation": {
                        "type": "segmentation",
                        "source": f"dvid://{server}/{uuid}/{instance}"
                    }
                },
                "navigation": {
                    "pose": {
                        "position": {
                            "voxelSize": [8,8,8],
                            "voxelCoordinates": output_center_xyz.tolist()
                        }
                    },
                    "zoomFactor": 8
                }
            }
            logger.info(f"Neuroglancer link to output {index}: {link_prefix}{json.dumps(link_json)}")


    def _read_pyramid_depth(self):
        """
        Read the MaxDownresLevel from each output instance we'll be writing to,
        and verify that it matches our config for pyramid-depth.
        
        Return the max depth we found in the outputs.
        (They should all be the same...)
        """
        max_depth = -1
        for output_config in self.config_data["outputs"]:
            output_source = output_config["dvid"]
            options = self.config_data["options"]
    
            node_service = retrieve_node_service( output_source["server"],
                                                  output_source["uuid"], 
                                                  self.resource_server,
                                                  self.resource_port,
                                                  self.APPNAME )
    
            info = node_service.get_typeinfo(output_source["segmentation-name"])
    
            existing_depth = int(info["Extended"]["MaxDownresLevel"])
            if options["pyramid-depth"] not in (-1, existing_depth):
                raise Exception(f"Can't set pyramid-depth to {options['pyramid-depth']}: "
                                f"Data instance '{output_source['segmentation-name']}' already existed, with depth {existing_depth}")

            max_depth = max(max_depth, existing_depth)

        return existing_depth


<<<<<<< HEAD
        translated_bricks = bricks.map( translate_brick )
        return translated_bricks

    def _remap_bricks(self, bricks, labelmap_config, keep_original=False):
        """
        Relabel the bricks with a labelmap.
        If the given config specifies not labelmap, then the original is returned.
        
        keep_original: If True, does not unpersist the input, and the caller
                       is free to unpersist the result without affecting the
                       original input.
        """
        path = labelmap_config["file"]
        if not path:
            if keep_original:
                # The caller wants to be sure that the result can be
                # unpersisted safely without affecting the bricks he passed in,
                # so we return a *new* RDD, even though it's just a copy of the original.
                return bricks.map(lambda brick: brick, bricks)
            return bricks

        # path is [gs://]/path/to/file.csv[.gz]

        # If the file is in a gbucket, download it first (if necessary)
        if path.startswith('gs://'):
            filename = path.split('/')[-1]
            downloaded_path = self.relpath_to_abspath('.') + '/' + filename
            if not os.path.exists(downloaded_path):
                cmd = f'gsutil -q cp {path} {downloaded_path}'
                logger.info(cmd)
                subprocess.check_call(cmd, shell=True)
            path = downloaded_path

        # Now path is /path/to/file.csv[.gz]
        
        if not os.path.exists(path) and os.path.exists(path + '.gz'):
            path = path + '.gz'

        # If the file is compressed, decompress it
        if os.path.splitext(path)[1] == '.gz':
            uncompressed_path = path[:-3] # drop '.gz'
            if not os.path.exists(uncompressed_path):
                subprocess.check_call(f"gunzip {path}", shell=True)
                assert os.path.exists(uncompressed_path), "Tried to uncompress the labelmap CSV file... where did it go?"
            path = uncompressed_path # drop '.gz'

        # Now path is /path/to/file.csv

        # Mapping is only loaded into numpy once, on the driver
        if labelmap_config["file-type"] == "label-to-body":
            with open(path, 'r') as csv_file:
                rows = csv.reader(csv_file)
                all_items = chain.from_iterable(rows)
                mapping_pairs = np.fromiter(all_items, np.uint64).reshape(-1,2)
        elif labelmap_config["file-type"] == "equivalence-edges":
            mapping_pairs = BrainMapsVolume.equivalence_mapping_from_edge_csv(path)

            # Export mapping to disk in case anyone wants to view it later
            output_dir, basename = os.path.split(path)
            mapping_csv_path = f'{output_dir}/LABEL-TO-BODY-{basename}'
            if not os.path.exists(mapping_csv_path):
                with open(mapping_csv_path, 'w') as f:
                    csv.writer(f).writerows(mapping_pairs)

        from dvidutils import LabelMapper
        def remap_bricks(partition_bricks):
            domain, codomain = mapping_pairs.transpose()
            mapper = LabelMapper(domain, codomain)
            
            partition_bricks = list(partition_bricks)
            for brick in partition_bricks:
                mapper.apply_inplace(brick.volume, allow_unmapped=True)
            return partition_bricks
        
        # Use mapPartitions (instead of map) so LabelMapper can be constructed just once per partition
        remapped_bricks = bricks.mapPartitions(remap_bricks)
        persist_and_execute(remapped_bricks, f"Remapping bricks", logger)
        if not keep_original:
            unpersist(bricks)
        return remapped_bricks

    def _downsample_bricks(self, bricks, new_scale):
        """
        Immediately downsample the given RDD of Bricks by a factor of 2 and persist the results.
        Also, unpersist the input.
        """
        # Downsampling effectively divides grid by half (i.e. 32x32x32)
        downsampled_bricks = bricks.map(downsample_brick)
        persist_and_execute(downsampled_bricks, f"Scale {new_scale}: Downsampling", logger)
        unpersist(bricks)
        del bricks

        # Bricks are now half-size
        return downsampled_bricks


    def _consolidate_and_pad(self, bricks, scale, output_config, align=True, pad=True):
=======
    def _consolidate_and_pad(self, input_wall, scale, output_config, align=True, pad=True):
>>>>>>> bb0b46c4
        """
        Consolidate (align), and pad the given RDD of Bricks.

        scale: The pyramid scale of the data.
        
        output_config: The config settings for the output volume to align to and pad from
        
        align: If False, skip the alignment step. (Only use this if the bricks are already aligned.)
        
        pad: If False, skip the padding step
        
        Note: UNPERSISTS the input data and returns the new, downsampled data.
        """
        output_writing_grid = Grid(output_config["geometry"]["message-block-shape"][::-1])

        if not align or output_writing_grid.equivalent_to(input_wall.grid):
            realigned_wall = input_wall
        else:
            # Consolidate bricks to full-size, aligned blocks (shuffles data)
            realigned_wall = input_wall.realign_to_new_grid( output_writing_grid )
            realigned_wall.persist_and_execute(f"Scale {scale}: Shuffling bricks into alignment", logger)
    
            # Discard original
<<<<<<< HEAD
            unpersist(bricks)
            del bricks
=======
            input_wall.unpersist()
>>>>>>> bb0b46c4
        
        if not pad:
            return realigned_wall

        output_reader = VolumeService.create_from_config(output_config, self.config_dir, self.resource_mgr_client)

        # Pad from previously-existing pyramid data until
        # we have full storage blocks, e.g. (64,64,64),
        # but not necessarily full bricks, e.g. (64,64,6400)
        storage_block_width = output_config["geometry"]["block-width"]
        output_padding_grid = Grid( (storage_block_width, storage_block_width, storage_block_width), output_writing_grid.offset )
        output_accessor_func = partial(output_reader.get_subvolume, scale=scale)
        
        padded_wall = realigned_wall.fill_missing(output_accessor_func, output_padding_grid)
        padded_wall.persist_and_execute(f"Scale {scale}: Padding", logger)

<<<<<<< HEAD
        # Discard
        unpersist(realigned_bricks)
        del realigned_bricks
=======
        # Discard old
        realigned_wall.unpersist()
>>>>>>> bb0b46c4

        return padded_wall


    def _write_bricks(self, brick_wall, scale, output_config):
        """
        Writes partition to specified dvid.
        """
        output_writer = VolumeService.create_from_config(output_config, self.config_dir, self.resource_mgr_client)
        instance_name = output_config["dvid"]["segmentation-name"]
        block_width = output_config["geometry"]["block-width"]
        EMPTY_VOXEL = 0
        
        @self.collect_log(lambda _: socket.gethostname() + '-write-blocks-' + str(scale))
        def write_brick(brick):
            logger = logging.getLogger(__name__)
            
            assert (brick.physical_box % block_width == 0).all(), \
                f"This function assumes each brick's physical data is already block-aligned: {brick}"
            
            x_size = brick.volume.shape[2]
            # Find all non-zero blocks (and record by block index)
            block_coords = []
            for block_index, block_x in enumerate(range(0, x_size, block_width)):
                if not (brick.volume[:, :, block_x:block_x+block_width] == EMPTY_VOXEL).all():
                    block_coords.append( (0, 0, block_index) ) # (Don't care about Z,Y indexes, just X-index)

            # Find *runs* of non-zero blocks
            block_runs = runlength_encode(block_coords, True) # returns [[Z,Y,X1,X2], [Z,Y,X1,X2], ...]
            
            # Convert stop indexes from inclusive to exclusive
            block_runs[:,-1] += 1
            
            # Discard Z,Y indexes and convert from indexes to pixels
            ranges = block_width * block_runs[:, 2:4]
            
            # iterate through contiguous blocks and write to DVID
            for (data_x_start, data_x_end) in ranges:
                datacrop = brick.volume[:,:,data_x_start:data_x_end].copy()
                data_offset_zyx = brick.physical_box[0] + (0,0,data_x_start)

                with Timer() as put_timer:
                    output_writer.write_subvolume(datacrop, data_offset_zyx, scale)

                # Note: This timing data doesn't reflect ideal throughput, since throttle
                #       and/or the resource manager muddy the numbers a bit...
                megavoxels_per_second = datacrop.size / 1e6 / put_timer.seconds
                logger.info(f"Put block {data_offset_zyx} in {put_timer.seconds:.3f} seconds ({megavoxels_per_second:.1f} Megavoxels/second)")

        logger.info(f"Scale {scale}: Writing bricks to {instance_name}...")
        with Timer() as timer:
            brick_wall.bricks.foreach(write_brick)
        logger.info(f"Scale {scale}: Writing bricks to {instance_name} took {timer.timedelta}")

    
    def _write_body_sizes( self, brick_wall, output_config ):
        """
        Calculate the size (in voxels) of all label bodies in the volume,
        and write the results to an HDF5 file.
        
        NOTE: For now, we implement two alternative methods of computing this result,
              for the sake of performance comparisons between the two methods.
              The method used is determined by the ['body-sizes]['method'] option.
        """
        if not self.config_data["options"]["body-sizes"]["compute"]:
            logger.info("Skipping body size calculation.")
            return

        logger.info("Computing body sizes...")
        with Timer() as timer:
            body_labels, body_sizes = self._compute_body_sizes(brick_wall)
        logger.info(f"Computing {len(body_labels)} body sizes took {timer.seconds} seconds")

        min_size = self.config_data["options"]["body-sizes"]["minimum-size"]

        nonzero_start = 0
        if body_labels[0] == 0:
            nonzero_start = 1
        nonzero_count = body_sizes[nonzero_start:].sum()
        logger.info(f"Final volume contains {nonzero_count} nonzero voxels")

        if min_size > 1:
            logger.info(f"Omitting body sizes below {min_size} voxels...")
            valid_rows = body_sizes >= min_size
            body_labels = body_labels[valid_rows]
            body_sizes = body_sizes[valid_rows]
        assert body_labels.shape == body_sizes.shape

        with Timer() as timer:
            logger.info(f"Sorting {len(body_labels)} bodies by size...")
            sort_indices = np.argsort(body_sizes)[::-1]
            body_sizes = body_sizes[sort_indices]
            body_labels = body_labels[sort_indices]
        logger.info(f"Sorting {len(body_labels)} bodies by size took {timer.seconds} seconds")

        suffix = output_config["dvid"]["segmentation-name"]
        output_path = self.relpath_to_abspath(f"body-sizes-{suffix}.h5")
        with Timer() as timer:
            logger.info(f"Writing {len(body_labels)} body sizes to {output_path}")
            with h5py.File(output_path, 'w') as f:
                f.create_dataset('labels', data=body_labels, chunks=True)
                f.create_dataset('sizes', data=body_sizes, chunks=True)
                f['total_nonzero_voxels'] = nonzero_count
        logger.info(f"Writing {len(body_sizes)} body sizes took {timer.seconds} seconds")

    def _compute_body_sizes(self, brick_wall):
        if self.config_data["options"]["body-sizes"]["method"] == "reduce-by-key":
            body_labels, body_sizes = self._compute_body_sizes_via_reduce_by_key(brick_wall)
        else:
            body_labels, body_sizes = self._compute_body_sizes_via_pandas_dataframes(brick_wall)
        return body_labels, body_sizes
        
    def _compute_body_sizes_via_reduce_by_key(self, brick_wall):
        # Reduce using reduceByKey and simply concatenating the results
        from operator import add
        def transpose(labels_and_sizes):
            labels, sizes = labels_and_sizes
            return np.array( (labels, sizes) ).transpose()

        def reduce_to_array( pair_list_1, pair_list_2 ):
            return np.concatenate( (pair_list_1, pair_list_2) )

        labels_and_sizes = ( brick_wall.bricks.map( lambda br: br.volume )
                                              .map( nonconsecutive_bincount )
                                              .flatMap( transpose )
                                              .reduceByKey( add )
                                              .map( lambda pair: [pair] )
                                              .treeReduce( reduce_to_array, depth=4 ) )

        body_labels, body_sizes = np.transpose( labels_and_sizes )
        return body_labels, body_sizes
        
    def _compute_body_sizes_via_pandas_dataframes(self, brick_wall):
        import pandas as pd

        #@self.collect_log(lambda *_args: 'merge_label_counts')
        def merge_label_counts( labels_and_counts_A, labels_and_counts_B ):
            labels_A, counts_A = labels_and_counts_A
            labels_B, counts_B = labels_and_counts_B
            
            # Fast path
            if len(labels_A) == 0:
                return (labels_B, counts_B)
            if len(labels_B) == 0:
                return (labels_A, counts_A)
            
            series_A = pd.Series(index=labels_A, data=counts_A)
            series_B = pd.Series(index=labels_B, data=counts_B)
            combined = series_A.add(series_B, fill_value=0)
            
            #logger = logging.getLogger(__name__)
            #logger.info(f"Merging label count lists of sizes {len(labels_A)} + {len(labels_B)}"
            #            f" = {len(combined)} took {timer.seconds} seconds")

            return (combined.index, combined.values.astype(np.uint64))

        # Two-stage repartition/reduce, to avoid doing ALL the work on the driver.
        body_labels, body_sizes = ( brick_wall.bricks.map( lambda br: br.volume )
                                                     .map( nonconsecutive_bincount )
                                                     .treeReduce( merge_label_counts, depth=4 ) )
            
        return body_labels, body_sizes
            <|MERGE_RESOLUTION|>--- conflicted
+++ resolved
@@ -17,15 +17,8 @@
 from DVIDSparkServices.sparkdvid.sparkdvid import retrieve_node_service
 from DVIDSparkServices.workflow.workflow import Workflow
 from DVIDSparkServices.dvid.metadata import create_labelarray, is_datainstance
-<<<<<<< HEAD
-from DVIDSparkServices.reconutils.downsample import downsample_labels_3d_suppress_zero
-from DVIDSparkServices.util import Timer, runlength_encode, choose_pyramid_depth, nonconsecutive_bincount, cpus_per_worker, num_worker_nodes, persist_and_execute, unpersist
-from DVIDSparkServices.io_util.brainmaps import BrainMapsVolume 
-from DVIDSparkServices.auto_retry import auto_retry
-=======
 from DVIDSparkServices.util import Timer, runlength_encode, choose_pyramid_depth, nonconsecutive_bincount,\
     replace_default_entries
->>>>>>> bb0b46c4
 
 from DVIDSparkServices.io_util.brickwall import BrickWall, Grid
 from DVIDSparkServices.io_util.volume_service import VolumeService, SegmentationVolumeSchema, SegmentationVolumeListSchema
@@ -262,89 +255,6 @@
 
         logger.info(f"DONE copying segmentation to {len(self.config_data['outputs'])} destinations.")
 
-<<<<<<< HEAD
-    def _partition_input(self):
-        """
-        Map the input segmentation
-        volume from DVID into an RDD of (volumePartition, data),
-        using the config's bounding-box setting for the full volume region,
-        using the input 'message-block-shape' as the partition size.
-
-        Returns: (RDD, bounding_box_zyx, partition_shape_zyx)
-            where:
-                - RDD is (volumePartition, data)
-                - bounding box is tuple (start_zyx, stop_zyx)
-                - partition_shape_zyx is a tuple
-            
-        """
-        input_config = self.config_data["input"]
-        options = self.config_data["options"]
-
-        # repartition to be z=blksize, y=blksize, x=runlength
-        brick_shape_zyx = input_config["message-block-shape"][::-1]
-        input_grid = Grid(brick_shape_zyx, (0,0,0))
-        
-        input_bb_zyx = np.array(input_config["bounding-box"])[:,::-1]
-
-        # Aim for 2 GB RDD partitions
-        GB = 2**30
-        target_partition_size_voxels = 2 * GB // np.uint64().nbytes
-
-        if input_config["service-type"] == "dvid":
-            sparkdvid_input_context = sparkdvid(self.sc, input_config["server"], input_config["uuid"], self)
-            bricks = sparkdvid_input_context.parallelize_bounding_box( input_config["segmentation-name"],
-                                                                       input_bb_zyx,
-                                                                       input_grid,
-                                                                       target_partition_size_voxels )
-        elif input_config["service-type"] == "brainmaps":
-
-            # Instantiate this outside of get_brainmaps_subvolume,
-            # so it can be shared across an entire partition.
-            vol = BrainMapsVolume( input_config["project"],
-                                   input_config["dataset"],
-                                   input_config["volume-id"],
-                                   input_config["change-stack-id"],
-                                   dtype=np.uint64 )
-
-            assert (input_bb_zyx[0] >= vol.bounding_box[0]).all() and (input_bb_zyx[1] <= vol.bounding_box[1]).all(), \
-                f"Specified bounding box ({input_bb_zyx.tolist()}) extends outside the "\
-                f"BrainMaps volume geometry ({vol.bounding_box.tolist()})"
-
-            # Two-levels of auto-retry:
-            # 1. Auto-retry up to three time for any reason.
-            # 2. If that fails due to 504 or 503 (probably cloud VMs warming up), wait 5 minutes and try again.
-            @auto_retry(2, pause_between_tries=5*60.0, logging_name=__name__,
-                        predicate=lambda ex: '503' in ex.args[0] or '504' in ex.args[0])
-            @auto_retry(3, pause_between_tries=60.0, logging_name=__name__)
-            def get_brainmaps_subvolume(box):
-                if not options["resource-server"]:
-                    return vol.get_subvolume(box)
-
-                req_bytes = 8 * np.prod(box[1] - box[0])
-                client = ResourceManagerClient(options["resource-server"], options["resource-port"])
-                with client.access_context('brainmaps', True, 1, req_bytes):
-                    return vol.get_subvolume(box)
-                
-            block_size_voxels = np.prod(input_grid.block_shape)
-            rdd_partition_length = target_partition_size_voxels // block_size_voxels
-
-            bricks = generate_bricks_from_volume_source( input_bb_zyx,
-                                                         input_grid,
-                                                         get_brainmaps_subvolume,
-                                                         self.sc,
-                                                         rdd_partition_length )
-
-            # If we're working with a tiny volume (e.g. testing),
-            # make sure we at least parallelize across all cores.
-            if bricks.getNumPartitions() < cpus_per_worker() * num_worker_nodes():
-                bricks.repartition( cpus_per_worker() * num_worker_nodes() )
-        else:
-            raise RuntimeError(f'Unknown service-type: {input_config["service-type"]}')
-
-        return bricks, input_bb_zyx, input_grid
-
-=======
->>>>>>> bb0b46c4
     
     def _create_output_instances_if_necessary(self):
         """
@@ -439,107 +349,7 @@
         return existing_depth
 
 
-<<<<<<< HEAD
-        translated_bricks = bricks.map( translate_brick )
-        return translated_bricks
-
-    def _remap_bricks(self, bricks, labelmap_config, keep_original=False):
-        """
-        Relabel the bricks with a labelmap.
-        If the given config specifies not labelmap, then the original is returned.
-        
-        keep_original: If True, does not unpersist the input, and the caller
-                       is free to unpersist the result without affecting the
-                       original input.
-        """
-        path = labelmap_config["file"]
-        if not path:
-            if keep_original:
-                # The caller wants to be sure that the result can be
-                # unpersisted safely without affecting the bricks he passed in,
-                # so we return a *new* RDD, even though it's just a copy of the original.
-                return bricks.map(lambda brick: brick, bricks)
-            return bricks
-
-        # path is [gs://]/path/to/file.csv[.gz]
-
-        # If the file is in a gbucket, download it first (if necessary)
-        if path.startswith('gs://'):
-            filename = path.split('/')[-1]
-            downloaded_path = self.relpath_to_abspath('.') + '/' + filename
-            if not os.path.exists(downloaded_path):
-                cmd = f'gsutil -q cp {path} {downloaded_path}'
-                logger.info(cmd)
-                subprocess.check_call(cmd, shell=True)
-            path = downloaded_path
-
-        # Now path is /path/to/file.csv[.gz]
-        
-        if not os.path.exists(path) and os.path.exists(path + '.gz'):
-            path = path + '.gz'
-
-        # If the file is compressed, decompress it
-        if os.path.splitext(path)[1] == '.gz':
-            uncompressed_path = path[:-3] # drop '.gz'
-            if not os.path.exists(uncompressed_path):
-                subprocess.check_call(f"gunzip {path}", shell=True)
-                assert os.path.exists(uncompressed_path), "Tried to uncompress the labelmap CSV file... where did it go?"
-            path = uncompressed_path # drop '.gz'
-
-        # Now path is /path/to/file.csv
-
-        # Mapping is only loaded into numpy once, on the driver
-        if labelmap_config["file-type"] == "label-to-body":
-            with open(path, 'r') as csv_file:
-                rows = csv.reader(csv_file)
-                all_items = chain.from_iterable(rows)
-                mapping_pairs = np.fromiter(all_items, np.uint64).reshape(-1,2)
-        elif labelmap_config["file-type"] == "equivalence-edges":
-            mapping_pairs = BrainMapsVolume.equivalence_mapping_from_edge_csv(path)
-
-            # Export mapping to disk in case anyone wants to view it later
-            output_dir, basename = os.path.split(path)
-            mapping_csv_path = f'{output_dir}/LABEL-TO-BODY-{basename}'
-            if not os.path.exists(mapping_csv_path):
-                with open(mapping_csv_path, 'w') as f:
-                    csv.writer(f).writerows(mapping_pairs)
-
-        from dvidutils import LabelMapper
-        def remap_bricks(partition_bricks):
-            domain, codomain = mapping_pairs.transpose()
-            mapper = LabelMapper(domain, codomain)
-            
-            partition_bricks = list(partition_bricks)
-            for brick in partition_bricks:
-                mapper.apply_inplace(brick.volume, allow_unmapped=True)
-            return partition_bricks
-        
-        # Use mapPartitions (instead of map) so LabelMapper can be constructed just once per partition
-        remapped_bricks = bricks.mapPartitions(remap_bricks)
-        persist_and_execute(remapped_bricks, f"Remapping bricks", logger)
-        if not keep_original:
-            unpersist(bricks)
-        return remapped_bricks
-
-    def _downsample_bricks(self, bricks, new_scale):
-        """
-        Immediately downsample the given RDD of Bricks by a factor of 2 and persist the results.
-        Also, unpersist the input.
-        """
-        # Downsampling effectively divides grid by half (i.e. 32x32x32)
-        downsampled_bricks = bricks.map(downsample_brick)
-        persist_and_execute(downsampled_bricks, f"Scale {new_scale}: Downsampling", logger)
-        unpersist(bricks)
-        del bricks
-
-        # Bricks are now half-size
-        return downsampled_bricks
-
-
-    def _consolidate_and_pad(self, bricks, scale, output_config, align=True, pad=True):
-=======
     def _consolidate_and_pad(self, input_wall, scale, output_config, align=True, pad=True):
->>>>>>> bb0b46c4
         """
         Consolidate (align), and pad the given RDD of Bricks.
 
@@ -563,12 +373,7 @@
             realigned_wall.persist_and_execute(f"Scale {scale}: Shuffling bricks into alignment", logger)
     
             # Discard original
-<<<<<<< HEAD
-            unpersist(bricks)
-            del bricks
-=======
             input_wall.unpersist()
->>>>>>> bb0b46c4
         
         if not pad:
             return realigned_wall
@@ -585,14 +390,8 @@
         padded_wall = realigned_wall.fill_missing(output_accessor_func, output_padding_grid)
         padded_wall.persist_and_execute(f"Scale {scale}: Padding", logger)
 
-<<<<<<< HEAD
-        # Discard
-        unpersist(realigned_bricks)
-        del realigned_bricks
-=======
         # Discard old
         realigned_wall.unpersist()
->>>>>>> bb0b46c4
 
         return padded_wall
 
