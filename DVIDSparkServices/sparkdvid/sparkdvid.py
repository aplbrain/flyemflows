--- conflicted
+++ resolved
@@ -466,60 +466,6 @@
             assert scale == 0, "FIXME: get_gray3D() doesn't support scale yet!"
             return node_service.get_gray3D( instance_name, volume_shape, offset, throttle, compress=False )
 
-<<<<<<< HEAD
-
-    @classmethod
-    def get_legacy_sparsevol(cls, server, uuid, instance_name, body_id, scale=0):
-        """
-        Returns the coordinates (Z,Y,X) of all voxels in the given body_id at the given scale.
-        
-        Note: For large bodies, this will be a LOT of coordinates at scale 0.
-        
-        Note: The returned coordinates are native to the requested scale.
-              For instance, if the first Z-coordinate at scale 0 is 128,
-              then at scale 1 it is 64, etc.
-        
-        Note: This function requests the data from DVID in the legacy 'rles' format,
-              which is much less efficient than the newer 'blocks' format
-              (but it's easy enough to parse that we can do it in Python).
-        """
-        import requests
-        if not server.startswith('http://'):
-            server = 'http://' + server
-            
-        r = requests.get(f'{server}/api/node/{uuid}/{instance_name}/sparsevol/{body_id}?format=rles&scale={scale}')
-        r.raise_for_status()
-        
-        descriptor = r.content[0]
-        ndim = r.content[1]
-        run_dimension = r.content[2]
-
-        assert descriptor == 0, f"Don't know how to handle this payload. (descriptor: {descriptor})"
-        assert ndim == 3, "Expected XYZ run-lengths"
-        assert run_dimension == 0, "FIXME, we assume the run dimension is X"
-
-        content_as_int32 = np.frombuffer(r.content, np.int32)
-        _voxel_count = content_as_int32[1]
-        run_count = content_as_int32[2]
-        rle_items = content_as_int32[3:].reshape(-1,4)
-
-        assert len(rle_items) == run_count, \
-            f"run_count ({run_count}) doesn't match data array length ({len(rle_items)})"
-
-        rle_starts_xyz = rle_items[:,:3]
-        rle_starts_zyx = rle_starts_xyz[:,::-1]
-        rle_lengths = rle_items[:,3]
-
-        # For now, DVID always returns a voxel_count of 0, so we can't make this assertion.
-        #assert rle_lengths.sum() == _voxel_count,\
-        #    f"Voxel count ({voxel_count}) doesn't match expected sum of run-lengths ({rle_lengths.sum()})"
-
-        dense_coords = runlength_decode_from_lengths(rle_starts_zyx, rle_lengths)
-        assert rle_lengths.sum() == len(dense_coords), \
-            "Got the wrong number of coordinates!"
-        return dense_coords
-        
-=======
     @classmethod
     def post_voxels( cls, server, uuid, instance_name, scale,
                      instance_type, is_labels,
@@ -541,7 +487,59 @@
         else:
             assert scale == 0, "FIXME: put_gray3D() doesn't support scale yet!"
             node_service.put_gray3D( instance_name, subvolume, offset, throttle)
->>>>>>> bb0b46c4
+
+
+    @classmethod
+    def get_legacy_sparsevol(cls, server, uuid, instance_name, body_id, scale=0):
+        """
+        Returns the coordinates (Z,Y,X) of all voxels in the given body_id at the given scale.
+        
+        Note: For large bodies, this will be a LOT of coordinates at scale 0.
+        
+        Note: The returned coordinates are native to the requested scale.
+              For instance, if the first Z-coordinate at scale 0 is 128,
+              then at scale 1 it is 64, etc.
+        
+        Note: This function requests the data from DVID in the legacy 'rles' format,
+              which is much less efficient than the newer 'blocks' format
+              (but it's easy enough to parse that we can do it in Python).
+        """
+        import requests
+        if not server.startswith('http://'):
+            server = 'http://' + server
+            
+        r = requests.get(f'{server}/api/node/{uuid}/{instance_name}/sparsevol/{body_id}?format=rles&scale={scale}')
+        r.raise_for_status()
+        
+        descriptor = r.content[0]
+        ndim = r.content[1]
+        run_dimension = r.content[2]
+
+        assert descriptor == 0, f"Don't know how to handle this payload. (descriptor: {descriptor})"
+        assert ndim == 3, "Expected XYZ run-lengths"
+        assert run_dimension == 0, "FIXME, we assume the run dimension is X"
+
+        content_as_int32 = np.frombuffer(r.content, np.int32)
+        _voxel_count = content_as_int32[1]
+        run_count = content_as_int32[2]
+        rle_items = content_as_int32[3:].reshape(-1,4)
+
+        assert len(rle_items) == run_count, \
+            f"run_count ({run_count}) doesn't match data array length ({len(rle_items)})"
+
+        rle_starts_xyz = rle_items[:,:3]
+        rle_starts_zyx = rle_starts_xyz[:,::-1]
+        rle_lengths = rle_items[:,3]
+
+        # For now, DVID always returns a voxel_count of 0, so we can't make this assertion.
+        #assert rle_lengths.sum() == _voxel_count,\
+        #    f"Voxel count ({voxel_count}) doesn't match expected sum of run-lengths ({rle_lengths.sum()})"
+
+        dense_coords = runlength_decode_from_lengths(rle_starts_zyx, rle_lengths)
+        assert rle_lengths.sum() == len(dense_coords), \
+            "Got the wrong number of coordinates!"
+        return dense_coords
+        
 
     def get_volume_accessor(self, instance_name, scale=0):
         """
