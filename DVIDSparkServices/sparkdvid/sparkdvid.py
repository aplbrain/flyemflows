"""Contains core functionality for interfacing with DVID using Spark.

This module defines a sparkdvid type that allows for basic
reading and writing operations on DVID using RDDs.  The fundamental
unit of many of the functions is the Subvolume.

Helper functions for different workflow algorithms that work
with sparkdvid can be found in DVIDSparkServices.reconutil

Note: the RDDs for many of these transformations use the
unique subvolume key.  The mapping operations map only the values
and perserve the partitioner to make future joins faster.

Note: Access to DVID is done through the python bindings to libdvid-cpp.
For now, all volume GET/POST acceses are throttled (only one at a time)
because DVID is only being run on one server.  This will obviously
greatly reduce scalability but will be changed as soon as DVID
is backed by a clustered DB.

"""

from DVIDSparkServices.sparkdvid.Subvolume import Subvolume

import logging
logger = logging.getLogger(__name__)

from DVIDSparkServices.auto_retry import auto_retry

# masks data to 0 if outside of ROI stored in subvolume
def mask_roi(data, subvolume):
    import numpy
    mask = numpy.zeros(data.shape)
    for blk in subvolume.intersecting_blocks:
        # grab range of block
        x1,y1,z1 = blk
        x1 *= subvolume.roi_blocksize
        y1 *= subvolume.roi_blocksize
        z1 *= subvolume.roi_blocksize

        # adjust global location
        x1 -= (subvolume.roi.x1-subvolume.border)
        if x1 < 0:
            x1 = 0
        y1 -= (subvolume.roi.y1-subvolume.border)
        if y1 < 0:
            y1 = 0
        z1 -= (subvolume.roi.z1-subvolume.border)
        if z1 < 0:
            z1 = 0
        
        x2 = x1+subvolume.roi_blocksize
        if x2 > (subvolume.roi.x2 + subvolume.border):
            x2 = subvolume.roi.x2 + subvolume.border
        
        y2 = y1+subvolume.roi_blocksize
        if y2 > (subvolume.roi.y2 + subvolume.border):
            y2 = subvolume.roi.y2 + subvolume.border
        
        z2 = z1+subvolume.roi_blocksize
        if z2 > (subvolume.roi.z2 + subvolume.border):
            z2 = subvolume.roi.z2 + subvolume.border

        mask[z1:z2,y1:y2,x1:x2] = 1
    data[mask==0] = 0



def retrieve_node_service(server, uuid, appname="sparkservices"):
    """Create a DVID node service object"""

    server = str(server)  
   
    # refresh dvid server meta if localhost (since it is exclusive or points to global db)
    """
    if server.startswith("http://127.0.0.1") or  \
            server.startswith("http://localhost") or  \
            server.startswith("127.0.0.1") or server.startswith("localhost"):
        
        import os
        if not os.path.exists("/tmp/reloaded.hack"):
            import requests
            addr = server + "/api/server/reload-metadata"
            if not server.startswith("http://"):
                addr = "http://" + addr

            requests.post(addr)
            open("/tmp/reloaded.hack", 'w').close()
    """

    from libdvid import DVIDNodeService
    import os
    username = os.environ["USER"]
    node_service = DVIDNodeService(server, str(uuid), username, appname)

    return node_service

class sparkdvid(object):
    """Creates a spark dvid context that holds the spark context.

    Note: only the server name, context, and uuid are stored in the
    object to help reduce costs of serializing/deserializing the object.

    """
    
    BLK_SIZE = 32
    
    def __init__(self, context, dvid_server, dvid_uuid):
        """Initialize object

        Args:
            context: spark context
            dvid_server (str): location of dvid server (e.g. emdata2:8000)
            dvid_uuid (str): DVID dataset unique version identifier
       
        """

        self.sc = context
        self.dvid_server = dvid_server
        self.uuid = dvid_uuid

    # Produce RDDs for each subvolume partition (this will replace default implementation)
    # Treats subvolum index as the RDD key and maximizes partition count for now
    # Assumes disjoint subsvolumes in ROI
    def parallelize_roi(self, roi, chunk_size, border=0, find_neighbors=False):
        """Creates an RDD from subvolumes found in an ROI.

        This is analogous to the Spark parallelize function.
        It currently defines the number of partitions as the 
        number of subvolumes.

        TODO: implement general partitioner given other
        input such as bounding box coordinates.
        
        Args:
            roi (str): name of DVID ROI at current server and uuid
            chunk_size (int): the desired dimension of the subvolume
            border (int): size of the border surrounding the subvolume
            find_neighbors (bool): whether to identify neighbors

        Returns:
            RDD as [(subvolume id, subvolume)] and # of subvolumes

        """

        # (map blocks to y,z lines, iterate everything including border and add relevant xy lines) 

        # function will export and should include dependencies
        subvolumes = [] # x,y,z,x2,y2,z2

        # extract roi for a given chunk size
        node_service = retrieve_node_service(self.dvid_server, self.uuid)
        substacks, packing_factor = node_service.get_roi_partition(str(roi), chunk_size / self.BLK_SIZE)
        
        # libdvid returns substack namedtuples as (size, z, y, x), but we want (x,y,z)
        substacks = map(lambda s: (s.x, s.y, s.z), substacks)
      
        # grab roi blocks (should use libdvid but there are problems handling 206 status)
        import requests
        addr = self.dvid_server + "/api/node/" + str(self.uuid) + "/" + str(roi) + "/roi"
        if not self.dvid_server.startswith("http://"):
            addr = "http://" + addr
        data = requests.get(addr)
        roi_blocks = data.json()

        # create roi array giving unique substack ids
        for substack_id, substack in enumerate(substacks):
            # use substack id as key
            subvolumes.append((substack_id, Subvolume(substack_id, substack, chunk_size, border))) 
  
        for (sid, subvol) in subvolumes:
            # find interesecting ROI lines for substack+border and store for substack
            subvol.add_intersecting_blocks(roi_blocks)



        # grab all neighbors for each substack
        if find_neighbors:
            # inefficient search for all boundaries
            for i in range(0, len(subvolumes)-1):
                for j in range(i+1, len(subvolumes)):
                    subvolumes[i][1].recordborder(subvolumes[j][1])

        # Potential TODO: custom partitioner for grouping close regions
        return self.sc.parallelize(subvolumes, len(subvolumes))

    def checkpointRDD(self, rdd, checkpoint_loc, enable_rollback):
        """Defines functionality for checkpointing an RDD.

        Future implementation should be a member function of RDD.

        """
        import os
        from pyspark import StorageLevel
        from pyspark.storagelevel import StorageLevel

        if not enable_rollback or not os.path.exists(checkpoint_loc): 
            if os.path.exists(checkpoint_loc):
                import shutil
                shutil.rmtree(checkpoint_loc)
            rdd.persist(StorageLevel.MEMORY_AND_DISK_SER)
            rdd.saveAsPickleFile(checkpoint_loc)
            return rdd
        else:
            newrdd = self.sc.pickleFile(checkpoint_loc)
            return newrdd


    def map_grayscale8(self, distsubvolumes, gray_name):
        """Creates RDD of grayscale data from subvolumes.

        Note: Since EM grayscale is not highly compressible
        lz4 is not called.

        Args:
            distsubvolumes (RDD): (subvolume id, subvolume)
            gray_name (str): name of grayscale instance

        Returns:
            RDD of grayscale data (partitioner perserved)
    
        """
        
        # copy local context to minimize sent data
        server = self.dvid_server
        uuid = self.uuid

        # only grab value
        def mapper(subvolume):
            # extract grayscale x
            # get sizes of subvolume
            size1 = subvolume.roi.x2+2*subvolume.border-subvolume.roi.x1
            size2 = subvolume.roi.y2+2*subvolume.border-subvolume.roi.y1
            size3 = subvolume.roi.z2+2*subvolume.border-subvolume.roi.z1

            #logger = logging.getLogger(__name__)
            #logger.warn("FIXME: As a temporary hack, this introduces a pause before accessing grayscale, to offset accesses to dvid")
            #import time
            #import random
            #time.sleep( random.randint(0,512) )

            # retrieve data from roi start position considering border
            @auto_retry(3, pause_between_tries=60.0, logging_name=__name__)
            def get_gray():
                node_service = retrieve_node_service(server, uuid)
                
                # Note: libdvid uses zyx order for python functions
                return node_service.get_gray3D( str(gray_name),
                                                (size3,size2,size1),
                                                (subvolume.roi.z1-subvolume.border, subvolume.roi.y1-subvolume.border, subvolume.roi.x1-subvolume.border) )
            gray_volume = get_gray()

            return (subvolume, gray_volume)

        return distsubvolumes.mapValues(mapper)

<<<<<<< HEAD

    def map_labels64(self, distrois, label_name, border, roiname=""):
=======
    def map_labels64(self, distrois, label_name, border, roiname="", compress=False):
>>>>>>> 15c87fcd
        """Creates RDD of labelblk data from subvolumes.

        Note: Numpy arrays are compressed which leads to some savings.
        
        Args:
            distrois (RDD): (subvolume id, subvolume)
            label_name (str): name of labelblk instance
            border (int): size of substack border
            roiname (str): name of the roi (to restrict fetch precisely)
            compress (bool): true return compressed numpy

        Returns:
            RDD of compressed lableblk data (partitioner perserved)
            (subvolume, label_comp)
    
        """

        # copy local context to minimize sent data
        server = self.dvid_server
        uuid = self.uuid

        def mapper(subvolume):
            # get sizes of roi
            size1 = subvolume.roi[3]+2*border-subvolume.roi[0]
            size2 = subvolume.roi[4]+2*border-subvolume.roi[1]
            size3 = subvolume.roi[5]+2*border-subvolume.roi[2]

            @auto_retry(3, pause_between_tries=60.0, logging_name=__name__)
            def get_labels():
                # extract labels 64
                node_service = retrieve_node_service(server, uuid)
                # retrieve data from roi start position considering border
                # Note: libdvid uses zyx order for python functions
                data = node_service.get_labels3D( str(label_name),
                                                  (size3,size2,size1),
                                                  (subvolume.roi[2]-border, subvolume.roi[1]-border, subvolume.roi[0]-border),
<<<<<<< HEAD
                                                  compress=True,
                                                  roi=str(roiname) )
            return get_labels()
=======
                                                  compress=True )
                
                # mask ROI
                if roi != "":
                    mask_roi(data, subvolume)        

                return data

            label_volume = get_labels()

            if compress:
                return CompressedNumpyArray(label_volume)
            else:
                return label_volume
>>>>>>> 15c87fcd

        return distrois.mapValues(mapper)

    
    def map_labels64_pair(self, distrois, label_name, dvidserver2, uuid2, label_name2, roiname=""):
        """Creates RDD of two subvolumes (same ROI but different datasets)

        This functionality is used to compare two subvolumes.

        Note: Numpy arrays are compressed which leads to some savings.
        
        Args:
            distrois (RDD): (subvolume id, subvolume)
            label_name (str): name of labelblk instance
            dvidserver2 (str): name of dvid server for label_name2
            uuid2 (str): dataset uuid version for label_name2
            label_name2 (str): name of labelblk instance
            roiname (str): name of the roi (to restrict fetch precisely)

        Returns:
            RDD of compressed lableblk, labelblk data (partitioner perserved).
            (subvolume, label1_comp, label2_comp)

        """

        # copy local context to minimize sent data
        server = self.dvid_server
        server2 = dvidserver2
        uuid = self.uuid

        def mapper(subvolume):
            # get sizes of roi
            size1 = subvolume.roi[3]-subvolume.roi[0]
            size2 = subvolume.roi[4]-subvolume.roi[1]
            size3 = subvolume.roi[5]-subvolume.roi[2]

            @auto_retry(3, pause_between_tries=60.0, logging_name=__name__)
            def get_labels():
                # extract labels 64
                node_service = retrieve_node_service(server, uuid)
                # retrieve data from roi start position
                # Note: libdvid uses zyx order for python functions
                data = node_service.get_labels3D( str(label_name),
                                                  (size3,size2,size1),
                                                  (subvolume.roi[2], subvolume.roi[1], subvolume.roi[0]))
                
                # mask ROI
                if roiname != "":
                    mask_roi(data, subvolume)        

                return data
            label_volume = get_labels()

            @auto_retry(3, pause_between_tries=60.0, logging_name=__name__)
            def get_labels2():
                # fetch second label volume
                node_service2 = retrieve_node_service(server2, uuid2)
                # retrieve data from roi start position
                # Note: libdvid uses zyx order for python functions
                return node_service2.get_labels3D( str(label_name2),
                                                   (size3,size2,size1),
                                                   (subvolume.roi[2], subvolume.roi[1], subvolume.roi[0]))
            label_volume2 = get_labels2()

            # zero out label_volume2 where GT is 0'd out !!
            label_volume2[label_volume==0] = 0

            return (subvolume, label_volume, label_volume2)

        return distrois.mapValues(mapper)


    # foreach will write graph elements to DVID storage
    def foreachPartition_graph_elements(self, elements, graph_name):
        """Write graph nodes or edges to DVID labelgraph.

        Write nodes and edges of the specified size and weight
        to DVID.

        This operation works over a partition which could
        have many Sparks tasks.  The reason for this is to
        consolidate the number of small requests made to DVID.

        Note: edges and vertices are both encoded in the same
        datastructure (node1, node2).  node2=-1 for vertices.

        Args:
            elements (RDD): graph elements ((node1, node2), size)
            graph_name (str): name of DVID labelgraph (already created)

        """
        
        # copy local context to minimize sent data
        server = self.dvid_server
        uuid = self.uuid
        
        def writer(element_pairs):
            from libdvid import Vertex, Edge
            
            # write graph information
            node_service = retrieve_node_service(server, uuid)
       
            if element_pairs is None:
                return

            vertices = []
            edges = []
            for element_pair in element_pairs:
                edge, weight = element_pair
                v1, v2 = edge

                if v2 == -1:
                    vertices.append(Vertex(v1, weight))
                else:
                    edges.append(Edge(v1, v2, weight))
    
            if len(vertices) > 0:
                node_service.update_vertices(str(graph_name), vertices) 
            
            if len(edges) > 0:
                node_service.update_edges(str(graph_name), edges) 
            
            return []

        elements.foreachPartition(writer)

    # (key, (ROI, segmentation compressed+border))
    # => segmentation output in DVID
    def foreach_write_labels3d(self, label_name, seg_chunks, roi_name=None, mutateseg="auto"):
        """Writes RDD of label volumes to DVID.

        For each subvolume ID, this function writes the subvolume
        ROI not including the border.  The data is actually sent
        compressed to minimize network latency.

        Args:
            label_name (str): name of already created DVID labelblk
            seg_chunks (RDD): (key, (subvolume, label volume)
            roi_name (str): restrict write to within this ROI
            mutateseg (str): overwrite previous seg ("auto", "yes", "no"
            "auto" will check existence of labels beforehand)

        """

        # copy local context to minimize sent data
        server = self.dvid_server
        uuid = self.uuid

        # create labels type
        node_service = retrieve_node_service(server, uuid)
        success = node_service.create_labelblk(str(label_name))

        # check whether seg should be mutated
        mutate=False
        if (not success and mutateseg == "auto") or mutateseg == "yes":
            mutate=True

        def writer(subvolume_seg):
            import numpy
            # write segmentation
            
            (key, (subvolume, seg)) = subvolume_seg
            # get sizes of subvolume 
            size1 = subvolume.roi.x2-subvolume.roi.x1
            size2 = subvolume.roi.y2-subvolume.roi.y1
            size3 = subvolume.roi.z2-subvolume.roi.z1

            border = subvolume.border

            # extract seg ignoring borders (z,y,x)
            seg = seg[border:size3+border, border:size2+border, border:size1+border]

            # copy the slice to make contiguous before sending 
            seg = numpy.copy(seg, order='C')

            @auto_retry(3, pause_between_tries=600.0, logging_name= __name__)
            def put_labels():
                node_service = retrieve_node_service(server, uuid)
                # send data from roi start position
                # Note: libdvid uses zyx order for python functions
                if roi_name is None:
                    node_service.put_labels3D( str(label_name),
                                               seg,
                                               (subvolume.roi.z1, subvolume.roi.y1, subvolume.roi.x1),
                                               compress=True,
                                               mutate=mutate )
                else: 
                    node_service.put_labels3D( str(label_name),
                                               seg,
                                               (subvolume.roi.z1, subvolume.roi.y1, subvolume.roi.x1),
                                               compress=True,
                                               roi=str(roi_name),
                                               mutate=mutate )
            put_labels()

        return seg_chunks.foreach(writer)
<|MERGE_RESOLUTION|>--- conflicted
+++ resolved
@@ -253,12 +253,7 @@
 
         return distsubvolumes.mapValues(mapper)
 
-<<<<<<< HEAD
-
     def map_labels64(self, distrois, label_name, border, roiname=""):
-=======
-    def map_labels64(self, distrois, label_name, border, roiname="", compress=False):
->>>>>>> 15c87fcd
         """Creates RDD of labelblk data from subvolumes.
 
         Note: Numpy arrays are compressed which leads to some savings.
@@ -295,26 +290,14 @@
                 data = node_service.get_labels3D( str(label_name),
                                                   (size3,size2,size1),
                                                   (subvolume.roi[2]-border, subvolume.roi[1]-border, subvolume.roi[0]-border),
-<<<<<<< HEAD
-                                                  compress=True,
-                                                  roi=str(roiname) )
-            return get_labels()
-=======
                                                   compress=True )
                 
                 # mask ROI
-                if roi != "":
+                if roiname != "":
                     mask_roi(data, subvolume)        
 
                 return data
 
-            label_volume = get_labels()
-
-            if compress:
-                return CompressedNumpyArray(label_volume)
-            else:
-                return label_volume
->>>>>>> 15c87fcd
 
         return distrois.mapValues(mapper)
 
