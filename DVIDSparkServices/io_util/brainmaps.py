import os
import csv
import json
from itertools import chain

from httplib2 import Http
from oauth2client.service_account import ServiceAccountCredentials

import numpy as np
import snappy

# DEBUG 'logging' (Doesn't actually use logging module)
#import httplib2
#httplib2.debuglevel = 1

BRAINMAPS_API_VERSION = 'v1'
BRAINMAPS_BASE_URL = f'https://brainmaps.googleapis.com/{BRAINMAPS_API_VERSION}'


class BrainMapsVolume:
    def __init__(self, project, dataset, volume_id, change_stack_id="", dtype=None, skip_checks=False):
        """
        Utility for accessing subvolumes of a BrainMaps volume.
        Instances of this class are pickleable, but they will have to re-authenticate after unpickling.
        
        For REST API details, see the BrainMaps API documentation:
        https://developers.google.com/brainmaps/v1/rest/
        
        (To access the docs, you need to email a BrainMaps developer at Google and
        ask them to add your email to brainmaps-tt@googlegroups.com.)
        
        Args:
            project, dataset, volume_id, and (optionally) change_stack_id can be extracted from a brainmaps volume uri:
            
            >>> url = 'brainmaps://274750196357:janelia-flyem-cx-flattened-tabs:sec26_seg_v2a:ffn_agglo_pass1_seg5663627_medt160'
            >>> full_id = url.split('://')[1]
            >>> project, dataset, volume_id, change_stack_id = full_id.split(':')

            dtype: (Optional.) If not provided, a separate request to the 
                   BrainMaps API will be made to determine the volume voxel type.

            skip_checks: If True, verify that the volume_id and change_stack_id exist on the server.
                         Otherwise, skip those checks, to minimize overhead.
        """
        self.project = project
        self.dataset = dataset
        self.volume_id = volume_id
        self.change_stack_id = change_stack_id
        self.skip_checks = skip_checks
        self._dtype = None # Assigned *after* check below.

        # These members are lazily computed/memoized.
        self._http = None
        self._bounding_boxes = None
        self._geometries = None
        self._equivalence_mapping = None

        if not self.skip_checks:
            volume_list = fetch_json(self.http, f'{BRAINMAPS_BASE_URL}/volumes')
            if f'{project}:{dataset}:{volume_id}' not in volume_list['volumeId']:
                raise RuntimeError(f"BrainMaps volume does not exist on server: {project}:{dataset}:{volume_id}")
    
            if change_stack_id:
                if change_stack_id not in self.get_change_stacks():
                    raise RuntimeError(f"ChangeStackId doesn't exist on the server: '{change_stack_id}'")

            if dtype:
                assert self.dtype == dtype, \
                    f"Provided dtype {dtype} doesn't match volume metadata ({self.dtype})"

        self._dtype = dtype


    @classmethod
    def from_volume_uri(cls, uri):
        """
        Convenience constructor.
        Construct from 
        """
        assert uri.startswith('brainmaps://')
        
        components = uri.split('://')[1].split(':')
        if len(components) == 4:
            project, dataset, volume_id, change_stack_id = components
        elif len(components) == 3:
            project, dataset, volume_id = components
            change_stack_id = ""
        else:
            raise RuntimeError(f"Invalid volume URI: {uri}")
        
        return BrainMapsVolume(project, dataset, volume_id, change_stack_id)
    

    @classmethod
    def from_flyem_source_info(cls, d):
        """
        Convenience constructor.
        Construct from FlyEM JSON config data.
        """
        return BrainMapsVolume(d["project"], d["dataset"], d["volume-id"], d["change-stack-id"])


    def flyem_source_info(self, as_str=False):
        """
        Convenience method.
        Return parameters as JSON for FlyEM config files.
        """
        info = {
            "service-type": "brainmaps",
            "project": self.project,
            "dataset": self.dataset,
            "volume-id": self.volume_id,
            "change-stack-id": self.change_stack_id,
            "bounding-box": self.bounding_box[:,::-1] # Print in xyz order
        }
        if not as_str:
            return info

        # The json so-called pretty-print makes the bounding-box ugly.
        # Make it pretty and re-insert it.
        del info["bounding-box"]
        json_text = json.dumps(info, indent=4, cls=NumpyConvertingEncoder)
        json_lines = json_text.split('\n')
        json_lines[-2] += ','
        json_lines.insert(-1, f'    "bounding-box": {self.bounding_box[:,::-1].tolist()}')
        return '\n'.join(json_lines)


    def get_subvolume(self, box, scale=0):
        """
        Fetch a subvolume from the remote BrainMaps volume.
        
        Args:
            box: (start, stop) tuple, in ZYX order.
            scale: Which scale to fetch the subvolume from.
        
        Returns:
            volume (ndarray), where volume.shape = (stop - start)
        """
        box = np.asarray(box)
        corner_zyx = box[0]
        shape_zyx = box[1] - box[0]
        
        corner_xyz = corner_zyx[::-1]
        shape_xyz = shape_zyx[::-1]
        
        snappy_data = fetch_subvol_data( self.http,
                                         self.project,
                                         self.dataset,
                                         self.volume_id,
                                         corner_xyz,
                                         shape_xyz,
                                         scale,
                                         self.change_stack_id,
                                         subvol_format='RAW_SNAPPY' )

        volume_buffer = snappy.decompress(snappy_data)
        volume = np.frombuffer(volume_buffer, dtype=self.dtype).reshape(shape_zyx)
        return volume


    @property
    def dtype(self):
        if self._dtype is None:
            self._dtype = np.dtype(self.geometries[0]['channelType'].lower())
        return self._dtype


    @property
    def bounding_box(self):
        """
        The bounding box [start, stop] of the volume at scale 0.
        """
        return self.bounding_boxes[0] # Scale 0


    @property
    def bounding_boxes(self):
        """
        A list of bounding boxes (one per scale)
        """
        if self._bounding_boxes is None:
            self._bounding_boxes = list(map(self._extract_bounding_box, self.geometries))
        return self._bounding_boxes


    def __getstate__(self):
        """
        Pickle representation.
        """
        d = self.__dict__.copy()
        # Don't attempt to pickle the http connection, because
        # it would no longer be valid (authenticated) after it is unpickled.
        # Instead, set it to None so it will be lazily regenerated after unpickling.
        d['_http'] = None
        return d


    @property
    def http(self):
        """
        Returns an authenticated httplib2.Http object to use for all BrainMaps API requests.
        Memoized here instead of generated in the constructor,
        since we intentionally delete the _http member during pickling.
        """
        if self._http is not None:
            return self._http

        credentials_path = os.environ.get('GOOGLE_APPLICATION_CREDENTIALS', '')
        if  not credentials_path:
            raise RuntimeError("To access BrainMaps volumes, you must define GOOGLE_APPLICATION_CREDENTIALS "
                               "in your environment, which must point to a google service account json credentials file.")

        scopes = ['https://www.googleapis.com/auth/brainmaps']
        credentials = ServiceAccountCredentials.from_json_keyfile_name(credentials_path, scopes)
        self._http = credentials.authorize(Http())
        return self._http


    @property
    def geometries(self):
        """
        The (memoized) geometry json for all scales.
        See get_geometry() for details.
        """
        if self._geometries is None:
            self._geometries = self.get_geometry()
            assert int(self._geometries[0]['channelCount']) == 1, \
                "Can't use this class on multi-channel volumes."
        return self._geometries


    def get_change_stacks(self):
        """
        Get the list of change_stacks 
        """
        msg_json = fetch_json(self.http, f'{BRAINMAPS_BASE_URL}/changes/{self.project}:{self.dataset}:{self.volume_id}/change_stacks')
        return msg_json['changeStackId']
        

    def get_geometry(self):
        """
        Returns a list of geometries (one per scale):
        
        [{
          'boundingBox': [{
            'corner': {},
            'size': {'x': '37911', 'y': '7731', 'z': '30613'}
          }],
          'channelCount': '1',
          'channelType': 'UINT64',
          'pixelSize': {'x': 8, 'y': 8, 'z': 8},
          'volumeSize': {'x': '37911', 'y': '7731', 'z': '30613'}
        },
        ...]

        (Notice that many of these numbers are strings, for some reason.) 
        """
        msg_json = fetch_json( self.http, f'{BRAINMAPS_BASE_URL}/volumes/{self.project}:{self.dataset}:{self.volume_id}')
        return msg_json['geometry']


    def _extract_bounding_box(self, geometry):
        """
        Return the bounding box [start, stop] in zyx order.
        """
        corner = geometry['boundingBox'][0]['corner']
        size = geometry['boundingBox'][0]['size']

        shape = [int(size[k]) for k in 'zyx']
        if not corner:
            offset = (0,)*len(size)
        else:
            offset = [int(corner[k]) for k in 'zyx']

        box = np.array((offset, offset))
        box[1] += shape
        return box


    def get_equivalence_group(self, segment_id):
        """
        Return the set of segments (supervoxels) that are in the same group as the given segment_id.
        """
        assert self.change_stack_id, "No equivalences: This volume has no change_stack_id"
        url = f'{BRAINMAPS_BASE_URL}/changes/{self.project}:{self.dataset}:{self.volume_id}/{self.change_stack_id}/equivalences:getgroups'

        # Technically we could give a list here, but we just ask for one at a time.
        equivalences = fetch_json(self.http, url, body={'segmentId': [segment_id]})
        
        # json data is
        # 
        # {
        #   'groups':
        #   [
        #     {
        #       'groupMembers':
        #       [
        #         '411313',
        #         '828042',
        #         '1239392',
        #         ...
        #       ]
        #     },
        #     ...
        #   ]
        # }
        
        # Convert from string to int
        siblings = set(map(int, equivalences["groups"][0]["groupMembers"]))
        assert segment_id in siblings, \
            f"Expected query segment ({segment_id}) to be in its own equivalence set: {siblings}"

        return siblings


    def get_all_equivalence_groups(self):
        """
        Like get_equivalences(), but returns results for all groups.
        
        Return a dictionary of { group_1 : [segment_1, segment_2, ...],
                                 group_2 : [segment_10, segment_11, ...],
                                 ... }
        """
        assert self.change_stack_id, "No equivalences: This volume has no change_stack_id"

        # There is no API for getting all groups, so we have to get the
        # full set of edges and run connected components ourselves.
        all_edges = self.get_equivalence_edges()
        return BrainMapsVolume.groups_from_edges(all_edges)


    @classmethod
    def groups_from_edges(cls, edges):
        """
        The given list of edges [(node_a, node_b),(node_a, node_b),...] encode a graph.
        Find the connected components in the graph and return them as a dict:
        
        { group_id : [node_id, node_id, node_id] }
        
        ...where each group_id is the minimum node_id of the group.
        """
        import networkx as nx
        g = nx.Graph()
        g.add_edges_from(edges)
        
        groups = {}
        for segment_set in nx.connected_components(g):
            # According to Jeremy, group_id == the min segment_id of the group.
            groups[min(segment_set)] = list(sorted(segment_set))

        return groups

    def equivalence_mapping(self):
        if self._equivalence_mapping is not None:
            return self._equivalence_mapping
        groups = self.get_all_equivalence_groups()
        self._equivalence_mapping = BrainMapsVolume.mapping_from_groups(groups)
        return self._equivalence_mapping

    def set_equivalence_mapping(self, mapping):
        self._equivalence_mapping = mapping

    @classmethod
    def equivalence_mapping_from_edge_csv(cls, csv_path, output_csv_path=None):
        """
        Load and return the equivalence_mapping from the given csv_path of equivalence edges.
        
        Each row represents an edge. For example:
        
            123,456
            123,789
            789,234
<<<<<<< HEAD

        Args:
            csv_path:
                Path to a csv file whose first two columns are edge pairs
            
            output_csv_path:
                (Optional.) If provided, also write the results to a CSV file.
            
        Returns:
            ndarray with two columns representing node and group
=======
        
        The CSV file may optionally contain a header row.
        Also, it may contain more than two columns, but only the first two columns are used.
        
        Returns: ndarray with two columns representing node and group
>>>>>>> bb0b46c4

        Note: The returned array is NOT merely the parsed CSV.
              It has been transformed from equivalence edges to node mappings,
              via a connected components step.
        """
        edges = BrainMapsVolume.load_edge_csv(csv_path)
        groups = BrainMapsVolume.groups_from_edges(edges)
        mapping = BrainMapsVolume.mapping_from_groups(groups)
        return mapping

    @classmethod
    def load_edge_csv(cls, csv_path):
        """
        Load and return the given edge list CSV file as a numpy array.
        
        Each row represents an edge. For example:
        
            123,456
            123,789
            789,234
        
        The CSV file may optionally contain a header row.
        Also, it may contain more than two columns, but only the first two columns are used.
        
        Returns:
            ndarray with shape (N,2)
        """
        with open(csv_path, 'r') as csv_file:
            # Is there a header?
            has_header = csv.Sniffer().has_header(csv_file.read(1024))
            csv_file.seek(0)
            rows = iter(csv.reader(csv_file))
            if has_header:
                # Skip header
                _header = next(rows)
            
            # We only care about the first two columns
            all_items = chain.from_iterable( (row[0], row[1]) for row in rows )
            edges = np.fromiter(all_items, np.uint64).reshape(-1,2) # implicit conversion from str -> uint64

<<<<<<< HEAD
        groups = BrainMapsVolume.groups_from_edges(edges)
        mapping_pairs = BrainMapsVolume.mapping_from_groups(groups)
        
        if output_csv_path:
            with open(output_csv_path, 'w') as f:
                csv.writer(f).writerows(mapping_pairs)
        return mapping_pairs
=======
        return edges

    @classmethod
    def equivalence_mapping_to_csv(cls, mapping_pairs, output_path):
        if not os.path.exists(output_path):
            with open(output_path, 'w') as f:
                csv.writer(f).writerows(mapping_pairs)
>>>>>>> bb0b46c4

    @classmethod
    def mapping_from_groups(cls, groups):
        """
        Given a dict of { group_id: [node_a, node_b,...] },
        Return a reverse-mapping in the form of an ndarray:
            
            [[node_a, group_id],
             [node_b, group_id],
             [node_c, group_id],
             ...
            ]
        """
        element_count = sum(map(len, groups.values()))
        
        def generate():
            for group_id, members in groups.items():
                for member in members:
                    yield member
                    yield group_id

        mapping = np.fromiter( generate(), np.uint64, 2*element_count ).reshape(-1,2)
        return mapping

    def get_equivalence_edges(self, segment_id=None):
        """
        Get the merged edges for the group that owns the given segment as a numpy array [[s1, s2], [s1, s2], ...].
        If segment_id is None, return all equivalence edges in the entired volume.
        """
        assert self.change_stack_id, "No equivalences: This volume has no change_stack_id"

        url = f'{BRAINMAPS_BASE_URL}/changes/{self.project}:{self.dataset}:{self.volume_id}/{self.change_stack_id}/equivalences:list'
        if segment_id is None:
            edges_json = fetch_json(self.http, url, body={})
        else:
            edges_json = fetch_json(self.http, url, body={'segmentId': segment_id})

        # Data comes back in this format:
        # 
        # { 'edge': 
        #   [ 
        #     {'first': '411313', 'second': '1033743'},
        #     {'first': '411313', 'second': '1239364'},
        #     {'first': '411313', 'second': '1442313'},
        #     ...
        #   ]
        # }

        num_edges = len(edges_json['edge'])
        firsts = (int(edge['first']) for edge in edges_json['edge'])
        seconds = (int(edge['second']) for edge in edges_json['edge'])

        edges_flat = np.fromiter(chain(firsts, seconds), np.uint64, 2*num_edges)
        edges = edges_flat.reshape((2,-1)).transpose()
        return edges

def fetch_json(http, url, body=None):
    """
    Fetch JSON data from a BrainMaps API endpoint.
    
    Args:
        http: Authenticated httplib2.Http object.
        url: Full url to the endpoint.
        body: If the endpoint requires parameters in the body,
              give them here (as a dict). Forces method to be POST.
    
    Examples:
    
        projects = fetch_json(http, f'{BRAINMAPS_BASE_URL}/projects')
        volume_list = fetch_json(http, f'{BRAINMAPS_BASE_URL}/volumes')
    """
    if body is None:
        method = "GET"
    else:
        method = "POST"
        if not isinstance(body, (str, bytes)):
            body = json.dumps(body, cls=NumpyConvertingEncoder)

    response, content = http.request(url, method, body)
    if response['status'] != '200':
        raise RuntimeError(f"Bad response ({response['status']}):\n{content.decode('utf-8')}")

    return json.loads(content)


def fetch_subvol_data(http, project, dataset, volume_id, corner_xyz, size_xyz, scale, change_stack_id="", subvol_format='RAW_SNAPPY'):
    """
    Returns raw subvolume data (not decompressed).
    
    Clients should generally not call this function directly.
    Instead, use the BrainMapsVolume class.
    """
    url = f'{BRAINMAPS_BASE_URL}/volumes/{project}:{dataset}:{volume_id}/subvolume:binary'

    params = \
    {
        'geometry': {
            'corner': ','.join(str(x) for x in corner_xyz),
            'size': ','.join(str(x) for x in size_xyz),
            'scale': scale
        },
        'subvolumeFormat': subvol_format
    }

    if change_stack_id:
        params["changeSpec"] = { "changeStackId": change_stack_id }
    
    response, content = http.request(url, "POST", body=json.dumps(params).encode('utf-8'))
    if response['status'] != '200':
        raise RuntimeError(f"Bad response ({response['status']}):\n{content.decode('utf-8')}")
    return content


class NumpyConvertingEncoder(json.JSONEncoder):
    """
    Encoder that converts numpy arrays and scalars
    into their pure-python counterparts.
    
    (No attempt is made to preserve bit-width information.)
    
    Usage:
    
        >>> d = {"a": np.arange(3, dtype=np.uint32)}
        >>> json.dumps(d, cls=NumpyConvertingEncoder)
        '{"a": [0, 1, 2]}'
    """
    def default(self, o):
        if isinstance(o, (np.ndarray, np.number)):
            return o.tolist()
        return super().default(o)<|MERGE_RESOLUTION|>--- conflicted
+++ resolved
@@ -371,8 +371,10 @@
             123,456
             123,789
             789,234
-<<<<<<< HEAD
-
+            
+        The CSV file may optionally contain a header row.
+        Also, it may contain more than two columns, but only the first two columns are used.
+        
         Args:
             csv_path:
                 Path to a csv file whose first two columns are edge pairs
@@ -382,13 +384,6 @@
             
         Returns:
             ndarray with two columns representing node and group
-=======
-        
-        The CSV file may optionally contain a header row.
-        Also, it may contain more than two columns, but only the first two columns are used.
-        
-        Returns: ndarray with two columns representing node and group
->>>>>>> bb0b46c4
 
         Note: The returned array is NOT merely the parsed CSV.
               It has been transformed from equivalence edges to node mappings,
@@ -429,15 +424,6 @@
             all_items = chain.from_iterable( (row[0], row[1]) for row in rows )
             edges = np.fromiter(all_items, np.uint64).reshape(-1,2) # implicit conversion from str -> uint64
 
-<<<<<<< HEAD
-        groups = BrainMapsVolume.groups_from_edges(edges)
-        mapping_pairs = BrainMapsVolume.mapping_from_groups(groups)
-        
-        if output_csv_path:
-            with open(output_csv_path, 'w') as f:
-                csv.writer(f).writerows(mapping_pairs)
-        return mapping_pairs
-=======
         return edges
 
     @classmethod
@@ -445,7 +431,6 @@
         if not os.path.exists(output_path):
             with open(output_path, 'w') as f:
                 csv.writer(f).writerows(mapping_pairs)
->>>>>>> bb0b46c4
 
     @classmethod
     def mapping_from_groups(cls, groups):
